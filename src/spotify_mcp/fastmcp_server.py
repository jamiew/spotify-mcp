"""
Modern FastMCP-based Spotify MCP Server.
Clean, simple implementation using FastMCP's automatic features.
"""

import json
from typing import Any

from mcp.server.fastmcp import FastMCP
from pydantic import BaseModel
from spotipy import SpotifyException

import spotify_mcp.spotify_api as spotify_api
from spotify_mcp.errors import convert_spotify_error

# Create FastMCP app
mcp = FastMCP("Spotify MCP")

# Initialize Spotify client
_client_wrapper = spotify_api.Client()
spotify_client = _client_wrapper.sp  # Use spotipy client directly


# Data models for structured output
class Track(BaseModel):
    """A Spotify track with metadata."""

    name: str
    id: str
    artist: str
    artists: list[str] | None = None
    album: str | None = None
    duration_ms: int | None = None
    popularity: int | None = None
    external_urls: dict[str, str] | None = None


class PlaybackState(BaseModel):
    """Current playback state."""

    is_playing: bool
    track: Track | None = None
    device: str | None = None
    volume: int | None = None
    shuffle: bool = False
    repeat: str = "off"
    progress_ms: int | None = None


class Playlist(BaseModel):
    """A Spotify playlist."""

    name: str
    id: str
    owner: str | None = None
    description: str | None = None
    tracks: list[Track] | None = None
    total_tracks: int | None = None
    public: bool | None = None


class Artist(BaseModel):
    """A Spotify artist."""

    name: str
    id: str
    genres: list[str] | None = None
    popularity: int | None = None
    followers: int | None = None


def parse_track(item: dict[str, Any]) -> Track:
    """Parse Spotify track data into Track model."""
    return Track(
        name=item["name"],
        id=item["id"],
        artist=item["artists"][0]["name"] if item.get("artists") else "Unknown",
        artists=[a["name"] for a in item.get("artists", [])],
        album=item.get("album", {}).get("name"),
        duration_ms=item.get("duration_ms"),
        popularity=item.get("popularity"),
        external_urls=item.get("external_urls"),
    )


<<<<<<< HEAD
def get_playlist_tracks_paginated(playlist_id: str, limit: Optional[int] = None, offset: int = 0) -> List[Track]:
    """Get playlist tracks with proper pagination support.
    
=======
def get_playlist_tracks_paginated(
    playlist_id: str, limit: int | None = None, offset: int = 0
) -> list[Track]:
    """Get playlist tracks with proper pagination support.

>>>>>>> 8a851f02
    Args:
        playlist_id: Spotify playlist ID
        limit: Maximum number of tracks to return (None for all)
        offset: Number of tracks to skip
<<<<<<< HEAD
    
=======

>>>>>>> 8a851f02
    Returns:
        List of Track objects
    """
    tracks = []
    current_offset = offset
    batch_size = min(limit, 100) if limit else 100  # Spotify API max is 100 per request
    remaining = limit
<<<<<<< HEAD
    
    while True:
        # Determine how many to fetch in this batch
        batch_limit = min(batch_size, remaining) if remaining else batch_size
        
        # Get playlist tracks with pagination
        tracks_result = spotify_client.playlist_tracks(
            playlist_id,
            limit=batch_limit,
            offset=current_offset
        )
        
        if not tracks_result or not tracks_result.get('items'):
            break
            
        # Parse and add tracks
        batch_tracks = []
        for item in tracks_result['items']:
            if item and item.get('track'):
                batch_tracks.append(parse_track(item['track']))
                
        tracks.extend(batch_tracks)
        
=======

    while True:
        # Determine how many to fetch in this batch
        batch_limit = min(batch_size, remaining) if remaining else batch_size

        # Get playlist tracks with pagination
        tracks_result = spotify_client.playlist_tracks(
            playlist_id, limit=batch_limit, offset=current_offset
        )

        if not tracks_result or not tracks_result.get("items"):
            break

        # Parse and add tracks
        batch_tracks = []
        for item in tracks_result["items"]:
            if item and item.get("track"):
                batch_tracks.append(parse_track(item["track"]))

        tracks.extend(batch_tracks)

>>>>>>> 8a851f02
        # Update remaining count if we have a limit
        if remaining:
            remaining -= len(batch_tracks)
            if remaining <= 0:
                break
<<<<<<< HEAD
        
        # Check if we've reached the end
        if len(tracks_result['items']) < batch_limit or not tracks_result.get('next'):
            break
            
        current_offset += len(tracks_result['items'])
        
        # Safety check to prevent infinite loops
        if current_offset > 10000:
            break
    
=======

        # Check if we've reached the end
        if len(tracks_result["items"]) < batch_limit or not tracks_result.get("next"):
            break

        current_offset += len(tracks_result["items"])

        # Safety check to prevent infinite loops
        if current_offset > 10000:
            break

>>>>>>> 8a851f02
    return tracks


# === TOOLS ===


@mcp.tool()
def playback_control(
    action: str, track_id: str | None = None, num_skips: int = 1
) -> PlaybackState:
    """Control Spotify playback.

    Args:
        action: Action ('get', 'start', 'pause', 'skip')
        track_id: Track ID to play (for 'start')
        num_skips: Number of tracks to skip
    """
    try:
        if action == "get":
            result = spotify_client.current_user_playing_track()
        elif action == "start":
            if track_id:
                spotify_client.start_playback(uris=[f"spotify:track:{track_id}"])
            else:
                spotify_client.start_playback()
            result = spotify_client.current_user_playing_track()
        elif action == "pause":
            spotify_client.pause_playback()
            result = spotify_client.current_user_playing_track()
        elif action == "skip":
            for _ in range(num_skips):
                spotify_client.next_track()
            result = spotify_client.current_user_playing_track()
        else:
            raise ValueError(f"Invalid action: {action}")

        # Parse result
        track = None
        if result and result.get("item"):
            track = parse_track(result["item"])

        return PlaybackState(
            is_playing=result.get("is_playing", False) if result else False,
            track=track,
            device=result.get("device", {}).get("name")
            if result and result.get("device")
            else None,
            volume=result.get("device", {}).get("volume_percent")
            if result and result.get("device")
            else None,
            shuffle=result.get("shuffle_state", False) if result else False,
            repeat=result.get("repeat_state", "off") if result else "off",
            progress_ms=result.get("progress_ms") if result else None,
        )

    except SpotifyException as e:
        raise convert_spotify_error(e) from e


@mcp.tool()
<<<<<<< HEAD
def search_tracks(query: str, qtype: str = "track", limit: int = 10, offset: int = 0) -> Dict[str, Any]:
=======
def search_tracks(
    query: str, qtype: str = "track", limit: int = 10, offset: int = 0
) -> dict[str, Any]:
>>>>>>> 8a851f02
    """Search Spotify for tracks, albums, artists, or playlists.

    Args:
        query: Search query
        qtype: Type ('track', 'album', 'artist', 'playlist')
        limit: Max results per page (1-50, default 10)
        offset: Number of results to skip for pagination (default 0)
<<<<<<< HEAD
        
    Returns:
        Dict with 'items' (list of tracks) and pagination info ('total', 'limit', 'offset')
        
=======

    Returns:
        Dict with 'items' (list of tracks) and pagination info ('total', 'limit', 'offset')

>>>>>>> 8a851f02
    Note: For large result sets, use offset to paginate through results.
    Example: offset=0 gets results 1-10, offset=10 gets results 11-20, etc.
    """
    try:
        # Validate limit (Spotify API accepts 1-50)
        limit = max(1, min(50, limit))
<<<<<<< HEAD
        
        result = spotify_client.search(q=query, type=qtype, limit=limit, offset=offset)
        
        tracks = []
        items_key = f"{qtype}s"
        result_section = result.get(items_key, {})
        
=======

        result = spotify_client.search(q=query, type=qtype, limit=limit, offset=offset)

        tracks = []
        items_key = f"{qtype}s"
        result_section = result.get(items_key, {})

>>>>>>> 8a851f02
        if qtype == "track" and result_section.get("items"):
            tracks = [parse_track(item) for item in result_section["items"]]
        else:
            # Convert other types to track-like format for consistency
            if result_section.get("items"):
                for item in result_section["items"]:
                    track = Track(
                        name=item["name"],
                        id=item["id"],
                        artist=item.get("artists", [{}])[0].get("name", "Unknown")
                        if qtype != "artist"
                        else item["name"],
                        external_urls=item.get("external_urls"),
                    )
                    tracks.append(track)
<<<<<<< HEAD
        
=======

>>>>>>> 8a851f02
        return {
            "items": tracks,
            "total": result_section.get("total", 0),
            "limit": result_section.get("limit", limit),
            "offset": result_section.get("offset", offset),
            "next": result_section.get("next"),
<<<<<<< HEAD
            "previous": result_section.get("previous")
        }
        
=======
            "previous": result_section.get("previous"),
        }

>>>>>>> 8a851f02
    except SpotifyException as e:
        raise convert_spotify_error(e) from e


@mcp.tool()
<<<<<<< HEAD
def add_to_queue(track_id: str) -> Dict[str, str]:
    """Add a track to the playback queue.
    
    Args:
        track_id: Spotify track ID to add to queue
        
=======
def add_to_queue(track_id: str) -> dict[str, str]:
    """Add a track to the playback queue.

    Args:
        track_id: Spotify track ID to add to queue

>>>>>>> 8a851f02
    Returns:
        Dict with status and message
    """
    try:
        spotify_client.add_to_queue(f"spotify:track:{track_id}")
<<<<<<< HEAD
        return {"status": "success", "message": f"Added track to queue"}
=======
        return {"status": "success", "message": "Added track to queue"}
    except SpotifyException as e:
        raise convert_spotify_error(e) from e


@mcp.tool()
def get_queue() -> dict[str, Any]:
    """Get the current playback queue.

    Returns:
        Dict with currently_playing track and queue of upcoming tracks
    """
    try:
        result = spotify_client.queue()

        queue_tracks = []
        if result.get("queue"):
            queue_tracks = [parse_track(item) for item in result["queue"]]

        return {
            "currently_playing": parse_track(result["currently_playing"]).model_dump()
            if result.get("currently_playing")
            else None,
            "queue": [track.model_dump() for track in queue_tracks],
        }
>>>>>>> 8a851f02
    except SpotifyException as e:
        raise convert_spotify_error(e) from e


@mcp.tool()
<<<<<<< HEAD
def get_queue() -> Dict[str, Any]:
    """Get the current playback queue.
    
    Returns:
        Dict with currently_playing track and queue of upcoming tracks
    """
    try:
        result = spotify_client.queue()
        
        queue_tracks = []
        if result.get("queue"):
            queue_tracks = [parse_track(item) for item in result["queue"]]
        
        return {
            "currently_playing": parse_track(result["currently_playing"]).model_dump() if result.get("currently_playing") else None,
            "queue": [track.model_dump() for track in queue_tracks]
        }
    except SpotifyException as e:
        raise convert_spotify_error(e)


@mcp.tool()
def get_track_info(track_id: str) -> Dict[str, Any]:
    """Get detailed information about a Spotify track.
    
    Args:
        track_id: Spotify track ID
        
=======
def get_track_info(track_id: str) -> dict[str, Any]:
    """Get detailed information about a Spotify track.

    Args:
        track_id: Spotify track ID

>>>>>>> 8a851f02
    Returns:
        Dict with complete track metadata
    """
    try:
        result = spotify_client.track(track_id)
        return parse_track(result).model_dump()
<<<<<<< HEAD
=======
    except SpotifyException as e:
        raise convert_spotify_error(e) from e


@mcp.tool()
def get_artist_info(artist_id: str) -> dict[str, Any]:
    """Get detailed information about a Spotify artist.

    Args:
        artist_id: Spotify artist ID

    Returns:
        Dict with artist info and top tracks
    """
    try:
        result = spotify_client.artist(artist_id)
        top_tracks = spotify_client.artist_top_tracks(artist_id)

        artist = Artist(
            name=result["name"],
            id=result["id"],
            genres=result.get("genres", []),
            popularity=result.get("popularity"),
            followers=result.get("followers", {}).get("total"),
        )

        tracks = [parse_track(track) for track in top_tracks.get("tracks", [])[:10]]

        return {
            "artist": artist.model_dump(),
            "top_tracks": [track.model_dump() for track in tracks],
        }
    except SpotifyException as e:
        raise convert_spotify_error(e) from e


@mcp.tool()
def get_playlist_info(playlist_id: str) -> dict[str, Any]:
    """Get basic information about a Spotify playlist.

    Args:
        playlist_id: Spotify playlist ID

    Returns:
        Dict with playlist metadata (no tracks - use get_playlist_tracks for tracks)

    Note: This returns playlist info only. For tracks, use get_playlist_tracks
    which supports full pagination for large playlists.
    """
    try:
        result = spotify_client.playlist(
            playlist_id, fields="id,name,description,owner,public,tracks.total"
        )

        playlist = Playlist(
            name=result["name"],
            id=result["id"],
            owner=result.get("owner", {}).get("display_name"),
            description=result.get("description"),
            tracks=None,  # No tracks - use get_playlist_tracks
            total_tracks=result.get("tracks", {}).get("total"),
            public=result.get("public"),
        )

        return playlist.model_dump()
>>>>>>> 8a851f02
    except SpotifyException as e:
        raise convert_spotify_error(e) from e


@mcp.tool()
<<<<<<< HEAD
def get_artist_info(artist_id: str) -> Dict[str, Any]:
    """Get detailed information about a Spotify artist.
    
    Args:
        artist_id: Spotify artist ID
        
    Returns:
        Dict with artist info and top tracks
    """
    try:
        result = spotify_client.artist(artist_id)
        top_tracks = spotify_client.artist_top_tracks(artist_id)
        
        artist = Artist(
            name=result["name"],
            id=result["id"],
            genres=result.get("genres", []),
            popularity=result.get("popularity"),
            followers=result.get("followers", {}).get("total")
        )
        
        tracks = [parse_track(track) for track in top_tracks.get("tracks", [])[:10]]
        
        return {
            "artist": artist.model_dump(),
            "top_tracks": [track.model_dump() for track in tracks]
        }
    except SpotifyException as e:
        raise convert_spotify_error(e)


@mcp.tool()
def get_playlist_info(playlist_id: str) -> Dict[str, Any]:
    """Get basic information about a Spotify playlist.
    
    Args:
        playlist_id: Spotify playlist ID
        
    Returns:
        Dict with playlist metadata (no tracks - use get_playlist_tracks for tracks)
        
    Note: This returns playlist info only. For tracks, use get_playlist_tracks 
    which supports full pagination for large playlists.
    """
    try:
        result = spotify_client.playlist(playlist_id, fields="id,name,description,owner,public,tracks.total")
        
        playlist = Playlist(
            name=result["name"],
            id=result["id"],
            owner=result.get("owner", {}).get("display_name"),
            description=result.get("description"),
            tracks=None,  # No tracks - use get_playlist_tracks
            total_tracks=result.get("tracks", {}).get("total"),
            public=result.get("public")
        )
        
        return playlist.model_dump()
    except SpotifyException as e:
        raise convert_spotify_error(e)


@mcp.tool()
def create_playlist(name: str, description: str = "", public: bool = True) -> Dict[str, Any]:
=======
def create_playlist(
    name: str, description: str = "", public: bool = True
) -> dict[str, Any]:
>>>>>>> 8a851f02
    """Create a new Spotify playlist.

    Args:
        name: Playlist name
        description: Playlist description (default: empty)
        public: Whether playlist is public (default: True)
<<<<<<< HEAD
        
=======

>>>>>>> 8a851f02
    Returns:
        Dict with created playlist information
    """
    try:
        user = spotify_client.current_user()
        result = spotify_client.user_playlist_create(
            user["id"], name, public=public, description=description
        )
<<<<<<< HEAD
        
=======

>>>>>>> 8a851f02
        playlist = Playlist(
            name=result["name"],
            id=result["id"],
            owner=result.get("owner", {}).get("display_name"),
            description=result.get("description"),
            tracks=[],
            total_tracks=0,
            public=result.get("public"),
        )
<<<<<<< HEAD
        
        return playlist.model_dump()
        
=======

        return playlist.model_dump()

>>>>>>> 8a851f02
    except SpotifyException as e:
        raise convert_spotify_error(e) from e


@mcp.tool()
def add_tracks_to_playlist(playlist_id: str, track_uris: list[str]) -> dict[str, str]:
    """Add tracks to a playlist.

    Args:
        playlist_id: Playlist ID
        track_uris: List of track URIs (up to 100)
    """
    try:
        # Convert track IDs to URIs if needed
        uris = [
            uri if uri.startswith("spotify:track:") else f"spotify:track:{uri}"
            for uri in track_uris
        ]

        spotify_client.playlist_add_items(playlist_id, uris)
        return {"status": "success", "message": f"Added {len(uris)} tracks to playlist"}

    except SpotifyException as e:
        raise convert_spotify_error(e) from e


@mcp.tool()
<<<<<<< HEAD
def get_user_playlists(limit: int = 20, offset: int = 0) -> Dict[str, Any]:
    """Get current user's playlists with pagination support.
    
    Args:
        limit: Max playlists to return per page (1-50, default 20)
        offset: Number of playlists to skip for pagination (default 0)
        
    Returns:
        Dict with 'items' (list of playlists) and pagination info ('total', 'limit', 'offset')
        
=======
def get_user_playlists(limit: int = 20, offset: int = 0) -> dict[str, Any]:
    """Get current user's playlists with pagination support.

    Args:
        limit: Max playlists to return per page (1-50, default 20)
        offset: Number of playlists to skip for pagination (default 0)

    Returns:
        Dict with 'items' (list of playlists) and pagination info ('total', 'limit', 'offset')

>>>>>>> 8a851f02
    Note: For users with many playlists, use offset to paginate through results.
    Example: offset=0 gets playlists 1-20, offset=20 gets playlists 21-40, etc.
    """
    try:
        # Validate limit (Spotify API accepts 1-50)
        limit = max(1, min(50, limit))
<<<<<<< HEAD
        
        result = spotify_client.current_user_playlists(limit=limit, offset=offset)
        
=======

        result = spotify_client.current_user_playlists(limit=limit, offset=offset)

>>>>>>> 8a851f02
        playlists = []
        for item in result.get("items", []):
            playlist = Playlist(
                name=item["name"],
                id=item["id"],
                owner=item.get("owner", {}).get("display_name"),
                description=item.get("description"),
                total_tracks=item.get("tracks", {}).get("total"),
                public=item.get("public"),
            )
            playlists.append(playlist)
<<<<<<< HEAD
            
=======

>>>>>>> 8a851f02
        return {
            "items": playlists,
            "total": result.get("total", 0),
            "limit": result.get("limit", limit),
            "offset": result.get("offset", offset),
            "next": result.get("next"),
<<<<<<< HEAD
            "previous": result.get("previous")
        }
        
    except SpotifyException as e:
        raise convert_spotify_error(e)


@mcp.tool()
def get_playlist_tracks(playlist_id: str, limit: Optional[int] = None, offset: int = 0) -> Dict[str, Any]:
    """Get tracks from a playlist with full pagination support.
    
=======
            "previous": result.get("previous"),
        }

    except SpotifyException as e:
        raise convert_spotify_error(e) from e


@mcp.tool()
def get_playlist_tracks(
    playlist_id: str, limit: int | None = None, offset: int = 0
) -> dict[str, Any]:
    """Get tracks from a playlist with full pagination support.

>>>>>>> 8a851f02
    Args:
        playlist_id: Playlist ID
        limit: Max tracks to return (None for all tracks, up to 10,000 safety limit)
        offset: Number of tracks to skip for pagination (default 0)
<<<<<<< HEAD
        
    Returns:
        Dict with 'items' (list of tracks), 'total', 'limit', 'offset'
        
    Note: Large playlists require pagination. Use limit/offset to get specific ranges:
    - Get first 100: limit=100, offset=0
    - Get next 100: limit=100, offset=100  
=======

    Returns:
        Dict with 'items' (list of tracks), 'total', 'limit', 'offset'

    Note: Large playlists require pagination. Use limit/offset to get specific ranges:
    - Get first 100: limit=100, offset=0
    - Get next 100: limit=100, offset=100
>>>>>>> 8a851f02
    - Get all tracks: limit=None (use with caution on very large playlists)
    """
    try:
        tracks = get_playlist_tracks_paginated(playlist_id, limit, offset)
<<<<<<< HEAD
        
        # Get total track count from playlist info
        playlist_info = spotify_client.playlist(playlist_id, fields="tracks.total")
        total_tracks = playlist_info.get("tracks", {}).get("total", len(tracks))
        
=======

        # Get total track count from playlist info
        playlist_info = spotify_client.playlist(playlist_id, fields="tracks.total")
        total_tracks = playlist_info.get("tracks", {}).get("total", len(tracks))

>>>>>>> 8a851f02
        return {
            "items": tracks,
            "total": total_tracks,
            "limit": limit,
            "offset": offset,
<<<<<<< HEAD
            "returned": len(tracks)
        }
        
=======
            "returned": len(tracks),
        }

>>>>>>> 8a851f02
    except SpotifyException as e:
        raise convert_spotify_error(e) from e


@mcp.tool()
def remove_tracks_from_playlist(
    playlist_id: str, track_uris: list[str]
) -> dict[str, str]:
    """Remove tracks from a playlist.

    Args:
        playlist_id: Playlist ID
        track_uris: List of track URIs to remove
    """
    try:
        # Convert track IDs to URIs if needed
        uris = [
            uri if uri.startswith("spotify:track:") else f"spotify:track:{uri}"
            for uri in track_uris
        ]

        spotify_client.playlist_remove_all_occurrences_of_items(playlist_id, uris)
        return {
            "status": "success",
            "message": f"Removed {len(uris)} tracks from playlist",
        }

    except SpotifyException as e:
        raise convert_spotify_error(e) from e


@mcp.tool()
def modify_playlist_details(
    playlist_id: str,
    name: str | None = None,
    description: str | None = None,
    public: bool | None = None,
) -> dict[str, str]:
    """Modify playlist details.

    Args:
        playlist_id: Playlist ID
        name: New playlist name (optional)
        description: New playlist description (optional)
        public: Whether playlist should be public (optional)
    """
    try:
        if not name and not description and public is None:
            raise ValueError(
                "At least one of name, description, or public must be provided"
            )

        spotify_client.playlist_change_details(
            playlist_id, name=name, description=description, public=public
        )
        return {"status": "success", "message": "Playlist details updated successfully"}

    except SpotifyException as e:
        raise convert_spotify_error(e) from e


# === RESOURCES ===


@mcp.resource("spotify://user/current")
def current_user() -> str:
    """Current user's profile."""
    try:
        user = spotify_client.current_user()
        return json.dumps(
            {
                "id": user.get("id"),
                "display_name": user.get("display_name"),
                "followers": user.get("followers", {}).get("total"),
                "country": user.get("country"),
                "product": user.get("product"),
            }
        )
    except Exception as e:
        return json.dumps({"error": str(e)})


@mcp.resource("spotify://playback/current")
def current_playback_resource() -> str:
    """Current playback state."""
    try:
        playback = spotify_client.current_user_playing_track()
        if not playback:
            return json.dumps({"status": "no_playback"})

        track_info = playback.get("item", {})
        return json.dumps(
            {
                "is_playing": playback.get("is_playing", False),
                "track": {
                    "name": track_info.get("name"),
                    "artist": track_info.get("artists", [{}])[0].get("name"),
                    "album": track_info.get("album", {}).get("name"),
                    "id": track_info.get("id"),
                }
                if track_info
                else None,
                "device": playback.get("device", {}).get("name"),
                "progress_ms": playback.get("progress_ms"),
            }
        )
    except Exception as e:
        return json.dumps({"error": str(e)})


# === PROMPTS ===


@mcp.prompt()
def create_mood_playlist(mood: str, genre: str = "", decade: str = "") -> str:
    """Create a playlist based on mood and preferences."""
    prompt = f"Create a Spotify playlist for a {mood} mood"

    if genre:
        prompt += f" with {genre} music"
    if decade:
        prompt += f" from the {decade}"

    return f"""{prompt}.

Workflow:
1. Use search_tracks with different queries to find diverse songs
   - For large search results, use offset parameter to get more options
   - Example: search_tracks("upbeat pop", limit=20, offset=0) then offset=20 for more
2. Create playlist with create_playlist
3. Add tracks with add_tracks_to_playlist (supports up to 100 tracks per call)

Pagination Tips:
<<<<<<< HEAD
- Search results are paginated (limit=1-50, use offset for more results)  
=======
- Search results are paginated (limit=1-50, use offset for more results)
>>>>>>> 8a851f02
- For variety, try multiple search queries with different offsets
- Large playlists: batch add tracks in groups of 50-100

Consider:
1. Energy level for {mood} mood
2. {f"Focus on {genre}" if genre else "Genre variety"}
3. {f"Songs from {decade}" if decade else "Mix of eras"}
4. 15-20 songs with good flow"""


@mcp.prompt()
def analyze_large_playlist(playlist_id: str, analysis_type: str = "overview") -> str:
    """Analyze a large playlist efficiently using pagination."""
    return f"""Analyze playlist {playlist_id} with focus on {analysis_type}.

For large playlists (>100 tracks), use pagination to analyze efficiently:

Step 1: Get overview
- Use get_item_info(playlist_id, "playlist") for basic info and first 50 tracks
- Check total_tracks to understand playlist size

Step 2: Full analysis (if needed)
- For playlists >100 tracks, use get_playlist_tracks with pagination:
  - get_playlist_tracks(playlist_id, limit=100, offset=0) for first 100
  - get_playlist_tracks(playlist_id, limit=100, offset=100) for next 100
  - Continue until you have all tracks or sufficient sample

Step 3: Analysis
Based on analysis_type:
<<<<<<< HEAD
- "overview": Basic stats, genres, mood distribution  
=======
- "overview": Basic stats, genres, mood distribution
>>>>>>> 8a851f02
- "detailed": Track-by-track analysis, recommendations
- "duplicates": Find duplicate tracks across large playlist
- "mood": Analyze mood/energy progression through playlist

Pagination Benefits:
- Memory efficient for 1000+ track playlists
- Can stop early if sufficient data collected
- Allows progressive analysis with user feedback"""


<<<<<<< HEAD
@mcp.prompt()  
def discover_music_systematically(seed_query: str, exploration_depth: str = "medium") -> str:
=======
@mcp.prompt()
def discover_music_systematically(
    seed_query: str, exploration_depth: str = "medium"
) -> str:
>>>>>>> 8a851f02
    """Systematically discover music using search pagination."""
    return f"""Discover music related to "{seed_query}" with {exploration_depth} exploration.

Search Strategy with Pagination:
1. Initial search: search_tracks("{seed_query}", limit=20, offset=0)
2. Diverse results: Use different offsets to explore deeper:
<<<<<<< HEAD
   - Popular results: offset=0-20 
=======
   - Popular results: offset=0-20
>>>>>>> 8a851f02
   - Hidden gems: offset=20-40, offset=40-60
   - Deep cuts: offset=80-100+

3. Related searches with pagination:
   - Artist names from initial results
<<<<<<< HEAD
   - Album names from initial results  
=======
   - Album names from initial results
>>>>>>> 8a851f02
   - Genre + decade combinations
   - Similar mood/energy descriptors

Exploration Depth:
- "light": 2-3 search queries, 20 results each
- "medium": 5-6 search queries, explore offsets 0-40
- "deep": 10+ search queries, explore offsets 0-100+

Pagination Best Practices:
- Start with limit=20 for quick overview
- Use offset to avoid duplicate results
- Try different query variations rather than just advancing offset
- Stop when you find enough quality matches

Output: Curated list of 15-25 discovered tracks with variety"""


if __name__ == "__main__":
    mcp.run()<|MERGE_RESOLUTION|>--- conflicted
+++ resolved
@@ -83,26 +83,15 @@
     )
 
 
-<<<<<<< HEAD
-def get_playlist_tracks_paginated(playlist_id: str, limit: Optional[int] = None, offset: int = 0) -> List[Track]:
-    """Get playlist tracks with proper pagination support.
-    
-=======
 def get_playlist_tracks_paginated(
     playlist_id: str, limit: int | None = None, offset: int = 0
 ) -> list[Track]:
     """Get playlist tracks with proper pagination support.
-
->>>>>>> 8a851f02
     Args:
         playlist_id: Spotify playlist ID
         limit: Maximum number of tracks to return (None for all)
         offset: Number of tracks to skip
-<<<<<<< HEAD
-    
-=======
-
->>>>>>> 8a851f02
+
     Returns:
         List of Track objects
     """
@@ -110,31 +99,6 @@
     current_offset = offset
     batch_size = min(limit, 100) if limit else 100  # Spotify API max is 100 per request
     remaining = limit
-<<<<<<< HEAD
-    
-    while True:
-        # Determine how many to fetch in this batch
-        batch_limit = min(batch_size, remaining) if remaining else batch_size
-        
-        # Get playlist tracks with pagination
-        tracks_result = spotify_client.playlist_tracks(
-            playlist_id,
-            limit=batch_limit,
-            offset=current_offset
-        )
-        
-        if not tracks_result or not tracks_result.get('items'):
-            break
-            
-        # Parse and add tracks
-        batch_tracks = []
-        for item in tracks_result['items']:
-            if item and item.get('track'):
-                batch_tracks.append(parse_track(item['track']))
-                
-        tracks.extend(batch_tracks)
-        
-=======
 
     while True:
         # Determine how many to fetch in this batch
@@ -155,38 +119,21 @@
                 batch_tracks.append(parse_track(item["track"]))
 
         tracks.extend(batch_tracks)
-
->>>>>>> 8a851f02
         # Update remaining count if we have a limit
         if remaining:
             remaining -= len(batch_tracks)
             if remaining <= 0:
                 break
-<<<<<<< HEAD
-        
+
         # Check if we've reached the end
-        if len(tracks_result['items']) < batch_limit or not tracks_result.get('next'):
+        if len(tracks_result["items"]) < batch_limit or not tracks_result.get("next"):
             break
-            
-        current_offset += len(tracks_result['items'])
-        
+
+        current_offset += len(tracks_result["items"])
+
         # Safety check to prevent infinite loops
         if current_offset > 10000:
             break
-    
-=======
-
-        # Check if we've reached the end
-        if len(tracks_result["items"]) < batch_limit or not tracks_result.get("next"):
-            break
-
-        current_offset += len(tracks_result["items"])
-
-        # Safety check to prevent infinite loops
-        if current_offset > 10000:
-            break
-
->>>>>>> 8a851f02
     return tracks
 
 
@@ -247,13 +194,9 @@
 
 
 @mcp.tool()
-<<<<<<< HEAD
-def search_tracks(query: str, qtype: str = "track", limit: int = 10, offset: int = 0) -> Dict[str, Any]:
-=======
 def search_tracks(
     query: str, qtype: str = "track", limit: int = 10, offset: int = 0
 ) -> dict[str, Any]:
->>>>>>> 8a851f02
     """Search Spotify for tracks, albums, artists, or playlists.
 
     Args:
@@ -261,40 +204,21 @@
         qtype: Type ('track', 'album', 'artist', 'playlist')
         limit: Max results per page (1-50, default 10)
         offset: Number of results to skip for pagination (default 0)
-<<<<<<< HEAD
-        
+
     Returns:
         Dict with 'items' (list of tracks) and pagination info ('total', 'limit', 'offset')
-        
-=======
-
-    Returns:
-        Dict with 'items' (list of tracks) and pagination info ('total', 'limit', 'offset')
-
->>>>>>> 8a851f02
     Note: For large result sets, use offset to paginate through results.
     Example: offset=0 gets results 1-10, offset=10 gets results 11-20, etc.
     """
     try:
         # Validate limit (Spotify API accepts 1-50)
         limit = max(1, min(50, limit))
-<<<<<<< HEAD
-        
+
         result = spotify_client.search(q=query, type=qtype, limit=limit, offset=offset)
-        
+
         tracks = []
         items_key = f"{qtype}s"
         result_section = result.get(items_key, {})
-        
-=======
-
-        result = spotify_client.search(q=query, type=qtype, limit=limit, offset=offset)
-
-        tracks = []
-        items_key = f"{qtype}s"
-        result_section = result.get(items_key, {})
-
->>>>>>> 8a851f02
         if qtype == "track" and result_section.get("items"):
             tracks = [parse_track(item) for item in result_section["items"]]
         else:
@@ -310,54 +234,30 @@
                         external_urls=item.get("external_urls"),
                     )
                     tracks.append(track)
-<<<<<<< HEAD
-        
-=======
-
->>>>>>> 8a851f02
+
         return {
             "items": tracks,
             "total": result_section.get("total", 0),
             "limit": result_section.get("limit", limit),
             "offset": result_section.get("offset", offset),
             "next": result_section.get("next"),
-<<<<<<< HEAD
-            "previous": result_section.get("previous")
-        }
-        
-=======
             "previous": result_section.get("previous"),
         }
-
->>>>>>> 8a851f02
-    except SpotifyException as e:
-        raise convert_spotify_error(e) from e
-
-
-@mcp.tool()
-<<<<<<< HEAD
-def add_to_queue(track_id: str) -> Dict[str, str]:
-    """Add a track to the playback queue.
-    
-    Args:
-        track_id: Spotify track ID to add to queue
-        
-=======
+    except SpotifyException as e:
+        raise convert_spotify_error(e) from e
+
+
+@mcp.tool()
 def add_to_queue(track_id: str) -> dict[str, str]:
     """Add a track to the playback queue.
 
     Args:
         track_id: Spotify track ID to add to queue
-
->>>>>>> 8a851f02
     Returns:
         Dict with status and message
     """
     try:
         spotify_client.add_to_queue(f"spotify:track:{track_id}")
-<<<<<<< HEAD
-        return {"status": "success", "message": f"Added track to queue"}
-=======
         return {"status": "success", "message": "Added track to queue"}
     except SpotifyException as e:
         raise convert_spotify_error(e) from e
@@ -366,7 +266,6 @@
 @mcp.tool()
 def get_queue() -> dict[str, Any]:
     """Get the current playback queue.
-
     Returns:
         Dict with currently_playing track and queue of upcoming tracks
     """
@@ -383,57 +282,22 @@
             else None,
             "queue": [track.model_dump() for track in queue_tracks],
         }
->>>>>>> 8a851f02
-    except SpotifyException as e:
-        raise convert_spotify_error(e) from e
-
-
-@mcp.tool()
-<<<<<<< HEAD
-def get_queue() -> Dict[str, Any]:
-    """Get the current playback queue.
-    
-    Returns:
-        Dict with currently_playing track and queue of upcoming tracks
-    """
-    try:
-        result = spotify_client.queue()
-        
-        queue_tracks = []
-        if result.get("queue"):
-            queue_tracks = [parse_track(item) for item in result["queue"]]
-        
-        return {
-            "currently_playing": parse_track(result["currently_playing"]).model_dump() if result.get("currently_playing") else None,
-            "queue": [track.model_dump() for track in queue_tracks]
-        }
-    except SpotifyException as e:
-        raise convert_spotify_error(e)
-
-
-@mcp.tool()
-def get_track_info(track_id: str) -> Dict[str, Any]:
-    """Get detailed information about a Spotify track.
-    
-    Args:
-        track_id: Spotify track ID
-        
-=======
+    except SpotifyException as e:
+        raise convert_spotify_error(e) from e
+
+
+@mcp.tool()
 def get_track_info(track_id: str) -> dict[str, Any]:
     """Get detailed information about a Spotify track.
 
     Args:
         track_id: Spotify track ID
-
->>>>>>> 8a851f02
     Returns:
         Dict with complete track metadata
     """
     try:
         result = spotify_client.track(track_id)
         return parse_track(result).model_dump()
-<<<<<<< HEAD
-=======
     except SpotifyException as e:
         raise convert_spotify_error(e) from e
 
@@ -444,7 +308,6 @@
 
     Args:
         artist_id: Spotify artist ID
-
     Returns:
         Dict with artist info and top tracks
     """
@@ -499,93 +362,21 @@
         )
 
         return playlist.model_dump()
->>>>>>> 8a851f02
-    except SpotifyException as e:
-        raise convert_spotify_error(e) from e
-
-
-@mcp.tool()
-<<<<<<< HEAD
-def get_artist_info(artist_id: str) -> Dict[str, Any]:
-    """Get detailed information about a Spotify artist.
-    
-    Args:
-        artist_id: Spotify artist ID
-        
-    Returns:
-        Dict with artist info and top tracks
-    """
-    try:
-        result = spotify_client.artist(artist_id)
-        top_tracks = spotify_client.artist_top_tracks(artist_id)
-        
-        artist = Artist(
-            name=result["name"],
-            id=result["id"],
-            genres=result.get("genres", []),
-            popularity=result.get("popularity"),
-            followers=result.get("followers", {}).get("total")
-        )
-        
-        tracks = [parse_track(track) for track in top_tracks.get("tracks", [])[:10]]
-        
-        return {
-            "artist": artist.model_dump(),
-            "top_tracks": [track.model_dump() for track in tracks]
-        }
-    except SpotifyException as e:
-        raise convert_spotify_error(e)
-
-
-@mcp.tool()
-def get_playlist_info(playlist_id: str) -> Dict[str, Any]:
-    """Get basic information about a Spotify playlist.
-    
-    Args:
-        playlist_id: Spotify playlist ID
-        
-    Returns:
-        Dict with playlist metadata (no tracks - use get_playlist_tracks for tracks)
-        
-    Note: This returns playlist info only. For tracks, use get_playlist_tracks 
-    which supports full pagination for large playlists.
-    """
-    try:
-        result = spotify_client.playlist(playlist_id, fields="id,name,description,owner,public,tracks.total")
-        
-        playlist = Playlist(
-            name=result["name"],
-            id=result["id"],
-            owner=result.get("owner", {}).get("display_name"),
-            description=result.get("description"),
-            tracks=None,  # No tracks - use get_playlist_tracks
-            total_tracks=result.get("tracks", {}).get("total"),
-            public=result.get("public")
-        )
-        
-        return playlist.model_dump()
-    except SpotifyException as e:
-        raise convert_spotify_error(e)
-
-
-@mcp.tool()
-def create_playlist(name: str, description: str = "", public: bool = True) -> Dict[str, Any]:
-=======
+    except SpotifyException as e:
+        raise convert_spotify_error(e) from e
+
+
+@mcp.tool()
 def create_playlist(
     name: str, description: str = "", public: bool = True
 ) -> dict[str, Any]:
->>>>>>> 8a851f02
     """Create a new Spotify playlist.
 
     Args:
         name: Playlist name
         description: Playlist description (default: empty)
         public: Whether playlist is public (default: True)
-<<<<<<< HEAD
-        
-=======
-
->>>>>>> 8a851f02
+
     Returns:
         Dict with created playlist information
     """
@@ -594,11 +385,7 @@
         result = spotify_client.user_playlist_create(
             user["id"], name, public=public, description=description
         )
-<<<<<<< HEAD
-        
-=======
-
->>>>>>> 8a851f02
+
         playlist = Playlist(
             name=result["name"],
             id=result["id"],
@@ -608,15 +395,9 @@
             total_tracks=0,
             public=result.get("public"),
         )
-<<<<<<< HEAD
-        
+
         return playlist.model_dump()
-        
-=======
-
-        return playlist.model_dump()
-
->>>>>>> 8a851f02
+
     except SpotifyException as e:
         raise convert_spotify_error(e) from e
 
@@ -644,44 +425,25 @@
 
 
 @mcp.tool()
-<<<<<<< HEAD
-def get_user_playlists(limit: int = 20, offset: int = 0) -> Dict[str, Any]:
+def get_user_playlists(limit: int = 20, offset: int = 0) -> dict[str, Any]:
     """Get current user's playlists with pagination support.
-    
+
     Args:
         limit: Max playlists to return per page (1-50, default 20)
         offset: Number of playlists to skip for pagination (default 0)
-        
+
     Returns:
         Dict with 'items' (list of playlists) and pagination info ('total', 'limit', 'offset')
-        
-=======
-def get_user_playlists(limit: int = 20, offset: int = 0) -> dict[str, Any]:
-    """Get current user's playlists with pagination support.
-
-    Args:
-        limit: Max playlists to return per page (1-50, default 20)
-        offset: Number of playlists to skip for pagination (default 0)
-
-    Returns:
-        Dict with 'items' (list of playlists) and pagination info ('total', 'limit', 'offset')
-
->>>>>>> 8a851f02
+
     Note: For users with many playlists, use offset to paginate through results.
     Example: offset=0 gets playlists 1-20, offset=20 gets playlists 21-40, etc.
     """
     try:
         # Validate limit (Spotify API accepts 1-50)
         limit = max(1, min(50, limit))
-<<<<<<< HEAD
-        
+
         result = spotify_client.current_user_playlists(limit=limit, offset=offset)
-        
-=======
-
-        result = spotify_client.current_user_playlists(limit=limit, offset=offset)
-
->>>>>>> 8a851f02
+
         playlists = []
         for item in result.get("items", []):
             playlist = Playlist(
@@ -693,30 +455,13 @@
                 public=item.get("public"),
             )
             playlists.append(playlist)
-<<<<<<< HEAD
-            
-=======
-
->>>>>>> 8a851f02
+
         return {
             "items": playlists,
             "total": result.get("total", 0),
             "limit": result.get("limit", limit),
             "offset": result.get("offset", offset),
             "next": result.get("next"),
-<<<<<<< HEAD
-            "previous": result.get("previous")
-        }
-        
-    except SpotifyException as e:
-        raise convert_spotify_error(e)
-
-
-@mcp.tool()
-def get_playlist_tracks(playlist_id: str, limit: Optional[int] = None, offset: int = 0) -> Dict[str, Any]:
-    """Get tracks from a playlist with full pagination support.
-    
-=======
             "previous": result.get("previous"),
         }
 
@@ -730,20 +475,10 @@
 ) -> dict[str, Any]:
     """Get tracks from a playlist with full pagination support.
 
->>>>>>> 8a851f02
     Args:
         playlist_id: Playlist ID
         limit: Max tracks to return (None for all tracks, up to 10,000 safety limit)
         offset: Number of tracks to skip for pagination (default 0)
-<<<<<<< HEAD
-        
-    Returns:
-        Dict with 'items' (list of tracks), 'total', 'limit', 'offset'
-        
-    Note: Large playlists require pagination. Use limit/offset to get specific ranges:
-    - Get first 100: limit=100, offset=0
-    - Get next 100: limit=100, offset=100  
-=======
 
     Returns:
         Dict with 'items' (list of tracks), 'total', 'limit', 'offset'
@@ -751,38 +486,23 @@
     Note: Large playlists require pagination. Use limit/offset to get specific ranges:
     - Get first 100: limit=100, offset=0
     - Get next 100: limit=100, offset=100
->>>>>>> 8a851f02
     - Get all tracks: limit=None (use with caution on very large playlists)
     """
     try:
         tracks = get_playlist_tracks_paginated(playlist_id, limit, offset)
-<<<<<<< HEAD
-        
+
         # Get total track count from playlist info
         playlist_info = spotify_client.playlist(playlist_id, fields="tracks.total")
         total_tracks = playlist_info.get("tracks", {}).get("total", len(tracks))
-        
-=======
-
-        # Get total track count from playlist info
-        playlist_info = spotify_client.playlist(playlist_id, fields="tracks.total")
-        total_tracks = playlist_info.get("tracks", {}).get("total", len(tracks))
-
->>>>>>> 8a851f02
+
         return {
             "items": tracks,
             "total": total_tracks,
             "limit": limit,
             "offset": offset,
-<<<<<<< HEAD
-            "returned": len(tracks)
-        }
-        
-=======
             "returned": len(tracks),
         }
 
->>>>>>> 8a851f02
     except SpotifyException as e:
         raise convert_spotify_error(e) from e
 
@@ -916,11 +636,7 @@
 3. Add tracks with add_tracks_to_playlist (supports up to 100 tracks per call)
 
 Pagination Tips:
-<<<<<<< HEAD
-- Search results are paginated (limit=1-50, use offset for more results)  
-=======
 - Search results are paginated (limit=1-50, use offset for more results)
->>>>>>> 8a851f02
 - For variety, try multiple search queries with different offsets
 - Large playlists: batch add tracks in groups of 50-100
 
@@ -950,11 +666,7 @@
 
 Step 3: Analysis
 Based on analysis_type:
-<<<<<<< HEAD
-- "overview": Basic stats, genres, mood distribution  
-=======
 - "overview": Basic stats, genres, mood distribution
->>>>>>> 8a851f02
 - "detailed": Track-by-track analysis, recommendations
 - "duplicates": Find duplicate tracks across large playlist
 - "mood": Analyze mood/energy progression through playlist
@@ -965,36 +677,23 @@
 - Allows progressive analysis with user feedback"""
 
 
-<<<<<<< HEAD
-@mcp.prompt()  
-def discover_music_systematically(seed_query: str, exploration_depth: str = "medium") -> str:
-=======
 @mcp.prompt()
 def discover_music_systematically(
     seed_query: str, exploration_depth: str = "medium"
 ) -> str:
->>>>>>> 8a851f02
     """Systematically discover music using search pagination."""
     return f"""Discover music related to "{seed_query}" with {exploration_depth} exploration.
 
 Search Strategy with Pagination:
 1. Initial search: search_tracks("{seed_query}", limit=20, offset=0)
 2. Diverse results: Use different offsets to explore deeper:
-<<<<<<< HEAD
-   - Popular results: offset=0-20 
-=======
    - Popular results: offset=0-20
->>>>>>> 8a851f02
    - Hidden gems: offset=20-40, offset=40-60
    - Deep cuts: offset=80-100+
 
 3. Related searches with pagination:
    - Artist names from initial results
-<<<<<<< HEAD
-   - Album names from initial results  
-=======
    - Album names from initial results
->>>>>>> 8a851f02
    - Genre + decade combinations
    - Similar mood/energy descriptors
 
